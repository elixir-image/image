--- conflicted
+++ resolved
@@ -53,11 +53,8 @@
   @type webp_write_option ::
           {:icc_profile, Path.t()}
           | {:strip_metadata, boolean()}
-<<<<<<< HEAD
           | {:minimize_file_size, boolean()}
-=======
           | {:effort, 0..6}
->>>>>>> 0bef5cb6
 
   @typedoc "Allowable compression types for heif images."
   @type heif_compression :: :hevc | :avc | :jpeg | :av1
@@ -69,11 +66,10 @@
   defguard is_png(image_type) when image_type == ".png"
 
   @doc false
-<<<<<<< HEAD
   defguard is_webp(image_type) when image_type == ".webp"
-=======
+
+  @doc false
   defguard is_tiff(image_type) when image_type == ".tiff"
->>>>>>> 0bef5cb6
 
   def validate_options(options, :require_suffix) when is_list(options) do
     case Keyword.fetch(options, :suffix) do
