defmodule Image.MixProject do
  use Mix.Project

<<<<<<< HEAD
  @version "0.53.0"
=======
  @version "0.52.3"
>>>>>>> 3b65c6a6
  @app_name "image"

  def project do
    [
      app: String.to_atom(@app_name),
      version: @version,
      elixir: "~> 1.12",
      deps: deps(),
      elixirc_paths: elixirc_paths(Mix.env()),
      source_url: "https://github.com/kipcole9/image",
      docs: docs(),
      build_embedded: Mix.env() == :prod,
      start_permanent: Mix.env() == :prod,
      deps: deps(),
      description: description(),
      package: package(),
      aliases: aliases(),
      elixirc_paths: elixirc_paths(Mix.env()),
      preferred_cli_env: preferred_cli_env(),
      dialyzer: [
        ignore_warnings: ".dialyzer_ignore_warnings",
        plt_add_apps: ~w(mix nx plug evision bumblebee ex_unit)a
      ],
      compilers: Mix.compilers()
    ]
  end

  defp description do
    """
    An approachable image processing library primarily based upon Vix and libvips that
    is NIF-based, fast, multi-threaded, pipelined and has a low memory
    footprint.
    """
  end

  def application do
    [
      mod: {Image.Application, []},
      extra_applications: [:logger, :inets, :crypto]
    ]
  end

  defp deps do
    [
      # libvips bindings
      {:vix, "~> 0.23"},
      # {:vix, github: "akash-akya/vix", branch: "dev"},
      # {:vix, github: "akash-akya/vix"},
      # {:vix, path: "../vix"},

      # eVision OpenCV bindings
      {:evision, "~> 0.1.33 or ~> 0.2", optional: true},

      # For XMP metadata parsing
      {:sweet_xml, "~> 0.7"},

      # For SVG text generation (HTML safety)
      {:phoenix_html, "~> 4.0 or ~> 3.2 or ~> 2.1"},

      # For streaming writes
      {:plug, "~> 1.13", optional: true},

      # Kino for rendering in Livebook
      if(Version.compare(System.version(), "1.13.0") in [:gt, :eq],
        do: {:kino, "~> 0.13", optional: true}
      ),

      # For NX interchange testing and
      # Bumblebee for image classification
      if(otp_release() >= 24,
        do: [
          {:nx, "~> 0.7", optional: true},
          {:nx_image, "~> 0.1", optional: true},
          {:scholar, "~> 0.3", optional: true},
          {:bumblebee, "~> 0.3", optional: true},
          {:exla, "~> 0.5", optional: true},
          {:rustler, "> 0.0.0", optional: true}
        ]
      ),

      # For testing and benchmarking
      {:temp, "~> 0.4", only: [:test, :dev], runtime: false},
      {:benchee, "~> 1.0", only: :dev, runtime: false, optional: true},
      {:req, "~> 0.4", optional: true},

      # For release management
      {:ex_doc, "~> 0.18", only: [:release, :dev, :docs]},
      {:dialyxir, "~> 1.0", only: [:dev, :test], runtime: false, optional: true},

      # For testing HTTP streaming
      {:ex_aws_s3, "~> 2.3", optional: true, only: [:dev, :test]},
      {:hackney, "~> 1.18", optional: true, only: [:dev, :test]},
      {:jason, "~> 1.4", optional: true}

      # Only used for benchmarking
      # {:mogrify, "~> 0.9.1", only: :dev, optional: true}
    ]
    |> List.flatten()
    |> Enum.reject(&is_nil/1)
  end

  defp package do
    [
      maintainers: ["Kip Cole"],
      licenses: ["Apache-2.0"],
      links: links(),
      files: [
        "lib",
        "priv/color",
        "priv/fonts",
        "mix.exs",
        "README*",
        "CHANGELOG*",
        "LICENSE*"
      ]
    ]
  end

  def links do
    %{
      "GitHub" => "https://github.com/kipcole9/image",
      "Readme" => "https://github.com/kipcole9/image/blob/v#{@version}/README.md",
      "Changelog" => "https://github.com/kipcole9/image/blob/v#{@version}/CHANGELOG.md",
      "Vix" => "https://github.com/akash-akya/vix",
      "libvips" => "https://www.libvips.org",
      "eVision (OpenCV)" => "https://github.com/cocoa-xu/evision"
    }
  end

  def docs do
    [
      source_ref: "v#{@version}",
      main: "readme",
      logo: "logo.jpg",
      extra_section: "Guides",
      extras: [
        "README.md",
        "guides/thumbnailing.md",
        "livebook/image_edge_masking.livemd",
        "livebook/color_clustering.livemd",
        "livebook/segment_anything.livemd",
        "LICENSE.md",
        "CHANGELOG.md"
      ],
      formatters: ["html"],
      groups_for_modules: groups_for_modules(),
      groups_for_docs: groups_for_docs(),
      skip_undefined_reference_warnings_on: ["changelog", "CHANGELOG.md"]
    ]
  end

  @enum_modules [
    Image.BandFormat,
    Image.BlendMode,
    Image.CombineMode,
    Image.Interpretation,
    Image.Kernel,
    Image.ExtendMode
  ]

  defp groups_for_modules do
    [
      Exif: [Image.Exif],
      Xmp: [Image.Xmp],
      Kino: [Image.Kino],
      Options: ~r/Image.Options.*/,
      Enums: @enum_modules
    ]
  end

  defp groups_for_docs do
    [
      "Files and streams": &(&1[:subject] == "Load and save"),
      Operations: &(&1[:subject] == "Operation"),
      Resize: &(&1[:subject] == "Resize"),
      Crop: &(&1[:subject] == "Crop"),
      Transforms: &(&1[:subject] == "Generator"),
      "Split & Join": &(&1[:subject] == "Split and join"),
      Color: &(&1[:subject] == "Color"),
      Introspection: &(&1[:subject] == "Image info"),
      Histogram: &(&1[:subject] == "Histogram"),
      Clusters: &(&1[:subject] == "Clusters"),
      "Color Difference": &(&1[:subject] == "Color Difference"),
      Masks: &(&1[:subject] == "Mask"),
      Metadata: &(&1[:subject] == "Metadata"),
      "Nx & Evision": &(&1[:subject] == "Matrix"),
      Preview: &(&1[:subject] == "Display"),
      Kino: &(&1[:subject] == "Kino"),
      Guards: &(&1[:subject] == "Guard"),
      "libvips Configuration": &(&1[:subject] == "Configuration")
    ]
  end

  defp otp_release do
    :erlang.system_info(:otp_release)
    |> List.to_integer()
  end

  defp preferred_cli_env() do
    []
  end

  def aliases do
    []
  end

  defp elixirc_paths(:test), do: ["lib", "src", "mix", "test"]
  defp elixirc_paths(:dev), do: ["lib", "src", "mix", "bench"]
  defp elixirc_paths(:release), do: ["lib", "src"]
  defp elixirc_paths(_), do: ["lib", "src"]
end<|MERGE_RESOLUTION|>--- conflicted
+++ resolved
@@ -1,11 +1,8 @@
 defmodule Image.MixProject do
   use Mix.Project
 
-<<<<<<< HEAD
   @version "0.53.0"
-=======
-  @version "0.52.3"
->>>>>>> 3b65c6a6
+
   @app_name "image"
 
   def project do
