--- conflicted
+++ resolved
@@ -4330,11 +4330,7 @@
 
     @doc since: "0.5.0"
 
-<<<<<<< HEAD
-    @spec to_nx(image :: Vimage.t(), options: Keyword.t()) ::
-=======
     @spec to_nx(image :: Vimage.t(), options :: Keyword.t()) ::
->>>>>>> 5043cd8c
             {:ok, Nx.Tensor.t()} | {:error, error_message()}
 
     def to_nx(%Vimage{} = image, options \\ []) do
@@ -5166,8 +5162,6 @@
            "Found an image of shape #{inspect(other)}"}
     end
   end
-<<<<<<< HEAD
-=======
 
   @doc false
   def bumblebee_configured? do
@@ -5178,5 +5172,4 @@
       end
     end)
   end
->>>>>>> 5043cd8c
 end