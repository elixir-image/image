--- conflicted
+++ resolved
@@ -1,11 +1,7 @@
 defmodule Image.MixProject do
   use Mix.Project
 
-<<<<<<< HEAD
   @version "0.7.0"
-=======
-  @version "0.8.0"
->>>>>>> 86dcf44f
 
   def project do
     [
@@ -49,14 +45,9 @@
 
   defp deps do
     [
-<<<<<<< HEAD
-      {:vix, "~> 0.12"},
+      {:vix, "~> 0.13"},
+      # {:vix, github: "akash-akya/vix"},
       # {:vix, path: "../vix"},
-=======
-      # {:vix, "~> 0.12"},
-      # {:vix, github: "akash-akya/vix"},
-      {:vix, path: "../vix"},
->>>>>>> 86dcf44f
 
       {:sweet_xml, "~> 0.7"},
       {:phoenix_html, "~> 3.2 or ~> 2.14"},
