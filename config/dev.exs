import Config

config :ex_aws,
  region: "local"

config :ex_aws, :s3,
  access_key_id: {:system, "MINIO_ACCESS_KEY"},
  secret_access_key: {:system, "MINIO_SECRET_KEY"},
  region: "local",
  scheme: "http://",
  host: "127.0.0.1",
<<<<<<< HEAD
  port: 9000
=======
  bucket: "images",
  port: 9000

config :nx,
  default_backend: EXLA.Backend

config :logger,
  level: :debug

# config :image,
#   classification_model: {:hf, "google/vit-base-patch16-224"},
#   classification_featurizer: {:hf, "google/vit-base-patch16-224"}
>>>>>>> 5043cd8c
<|MERGE_RESOLUTION|>--- conflicted
+++ resolved
@@ -9,9 +9,6 @@
   region: "local",
   scheme: "http://",
   host: "127.0.0.1",
-<<<<<<< HEAD
-  port: 9000
-=======
   bucket: "images",
   port: 9000
 
@@ -20,8 +17,3 @@
 
 config :logger,
   level: :debug
-
-# config :image,
-#   classification_model: {:hf, "google/vit-base-patch16-224"},
-#   classification_featurizer: {:hf, "google/vit-base-patch16-224"}
->>>>>>> 5043cd8c
