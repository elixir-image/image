--- conflicted
+++ resolved
@@ -57,70 +57,7 @@
   @type render_intent :: :perceptual | :relative | :saturation | :absolute
 
   @typedoc """
-<<<<<<< HEAD
-  The options applicable to rotating an
-  image.
-
-  """
-  @type rotation_options :: [
-          {:idy, float()},
-          {:idx, float()},
-          {:ody, float()},
-          {:odx, float()},
-          {:background, pixel()}
-        ]
-
-  @typedoc """
-  Options applicable to Image.resize/3
-
-  """
-  @type resize_options :: [
-    {:autorotate, boolean()},
-    {:intent, render_intent()},
-    {:export_icc_profile, Color.icc_profile()},
-    {:import_icc_profile, Color.icc_profile()},
-    {:linear, boolean()},
-    {:resize, resize_dimension()},
-    {:height, pos_integer()},
-    {:crop, crop_focus()}
-  ]
-
-  @type crop_options :: [
-
-  ]
-
-  @typedoc """
-  Indicates how to determine where to crop
-  an image to fill a target area.
-
-  `:none` and `:low` mean the same - the crop
-  is positioned at the top or left.  `:high`
-  positions at the bottom or right.
-
-  * `:none` means crop from the top left corner.
-
-  * `:center` means crop from the center of
-    the image
-
-  * `:entropy` uses an entropy measure.
-
-  * `:attention` means crop such the object
-    by look for features likely to draw human
-    attention.
-
-  * `:low` means position the crop towards the
-    low coordinate.
-
-  * `:high` means position the crop towards the
-    high coordinate.
-
-  """
-  @type crop_focus :: :none | :center | :entropy | :attention | :low | :high
-
-  @type resize_dimension :: :width | :height | :both
-=======
   Error messages returned by `libvips`
->>>>>>> 5986ce0d
 
   Typically a string.
 
@@ -151,7 +88,7 @@
 
   ## Arguments
 
-  * `path` is the file system path to an image
+  * `image_path` is the file system path to an image
     file.
 
   * `options` is a keyword list of options. The default is
@@ -230,7 +167,7 @@
   * `{:error, message}`
 
   """
-  @spec open(binary(), Options.Open.image_open_options()) ::
+  @spec open(image_path :: Path.t(), options :: Options.Open.image_open_options()) ::
           {:ok, Vimage.t()} | {:error, error_message()}
 
   def open(image_path, options \\ []) do
@@ -289,16 +226,19 @@
     file.
 
   * `bytes` is the number of bytes in
-    each stream element. The default is #{@default_bytes}.
+    each stream element. The default is #{@default_streaming_bytes}.
 
   ## Returns
 
   * `{:ok, enumerable_image}` or
 
   * `{:error, reason}`
-  """
-
-  @spec stream(binary(), pos_integer()) :: {:ok, Vimage.t()} | {:error, error_message()}
+
+  """
+
+  @spec stream(image_path :: Path.t(), streaming_bytes :: pos_integer()) ::
+    {:ok, Vimage.t()} | {:error, error_message()}
+
   def stream(image_path, bytes \\ @default_streaming_bytes) do
     if File.exists?(image_path) do
       image_path
@@ -314,7 +254,7 @@
 
   ## Arguments
 
-  * `path` is the file system path to an image
+  * `image_path` is the file system path to an image
     file.
 
   * `options` is a keyword list of options. The default is
@@ -380,6 +320,9 @@
     `:avc`, `:jpeg` and `:av1`. The default is `:hevc`.
 
   """
+  @spec write(image :: Vimage.t(), image_path :: Path.t(), options :: Options.Write.image_write_options()) ::
+    {:ok, Vimage.t()} | {:error, error_message()}
+
   def write(%Vimage{} = image, image_path, options \\ []) do
     with {:ok, options} <- Options.Write.validate_options(options) do
       image_path
@@ -541,7 +484,7 @@
   end
 
   @doc """
-  Resize an image to fit a bounding box.
+  Resize an image to fit or fill a bounding box.
 
   ## Arguments
 
@@ -1041,7 +984,7 @@
          {:ok, image} <- remove_metadata(image) do
       Vimage.mutate(image, fn mut_img ->
         :ok = MutableImage.set(mut_img, "exif-data", :VipsBlob, <<0>>)
-        :ok = MutableImage.set(mut_img, @copyright, :gchararray, "Copyright (c) 2008 Kip Cole")
+        :ok = MutableImage.set(mut_img, @copyright_header, :gchararray, "Copyright (c) 2008 Kip Cole")
       end)
     end
   end
